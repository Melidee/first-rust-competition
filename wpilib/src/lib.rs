--- conflicted
+++ resolved
@@ -4,30 +4,26 @@
 // <https://www.gnu.org/licenses/> for a copy.
 
 #![feature(concat_idents)]
-<<<<<<< HEAD
-#![macro_use]
-=======
 #![feature(tool_lints)]
 
 #[macro_use]
->>>>>>> 48250e5e
 extern crate lazy_static;
 extern crate wpilib_sys;
 
+mod pdp;
 mod robot_base;
-mod pdp;
 mod sensor_util;
 
 pub mod dio;
 pub mod ds;
-pub mod time;
 pub mod joystick;
 pub mod pneumatics;
 pub mod serial;
 pub mod spi;
+pub mod time;
 
 pub use self::dio::{DigitalInput, DigitalOutput};
+pub use self::pdp::*;
 pub use self::robot_base::*;
-pub use self::pdp::*;
 
-pub use wpilib_sys::hal_call::{HalMaybe, HalError, HalResult};+pub use wpilib_sys::hal_call::{HalError, HalMaybe, HalResult};